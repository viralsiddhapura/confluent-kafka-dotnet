--- conflicted
+++ resolved
@@ -9,11 +9,7 @@
   </PropertyGroup>
 
   <ItemGroup>
-<<<<<<< HEAD
-    <!-- nuget package reference: <PackageReference Include="Confluent.SchemaRegistry.Serdes.Json" Version="1.5.3" /> -->
-=======
     <!-- nuget package reference: <PackageReference Include="Confluent.SchemaRegistry.Serdes.Json" Version="1.6.1" /> -->
->>>>>>> 1b41d3ed
     <ProjectReference Include="../../src/Confluent.SchemaRegistry.Serdes.Json/Confluent.SchemaRegistry.Serdes.Json.csproj" />
   </ItemGroup>
 
