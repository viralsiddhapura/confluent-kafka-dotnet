--- conflicted
+++ resolved
@@ -1,8 +1,3 @@
-<<<<<<< HEAD
-# 1.2.2
-
-- References librdkafka v1.2.2 which upgrades the lz4 dependency to v1.9.2.
-=======
 # 1.3.0
 
 ## Enhancements
@@ -18,7 +13,11 @@
 ## Fixes
 
 - Resolved issue [993](https://github.com/confluentinc/confluent-kafka-dotnet/issues/993) whereby `RestService` was unable to communicate with Schema Registry hosted on a non-root path. Thanks to [@jonathansant](https://github.com/jonathansant) for this fix.
->>>>>>> 91cb778a
+
+
+# 1.2.2
+
+- References librdkafka v1.2.2 which upgrades the lz4 dependency to v1.9.2.
 
 
 # 1.2.1
